--- conflicted
+++ resolved
@@ -1,6 +1,3 @@
-<<<<<<< HEAD
-# https://www.sciencedirect.com/science/article/pii/S0304380d096019424
-=======
 """
 Implements the algorithm from the paper:
 
@@ -24,5 +21,4 @@
         # matrix S represents the state of a each cell at time t
         # S[i, j] = A_b / A_t
         # So an unburned cell will have state 0, and a fully burned cell will have state 1.
-        self.S = np.zeros([self.L, self.L], dtype=np.float64)
->>>>>>> 2d0c3645
+        self.S = np.zeros([self.L, self.L], dtype=np.float64)